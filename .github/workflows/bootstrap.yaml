--- conflicted
+++ resolved
@@ -113,12 +113,9 @@
             fi
           done
 
-<<<<<<< HEAD
           # Add any/all changed files, if present
           echo "Adding any changed/modified files"
-=======
           # Add changed files, if present
->>>>>>> 36b6258c
           git add .
 
           # If no changes required, do not throw an error

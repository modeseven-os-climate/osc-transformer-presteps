<<<<<<< HEAD
""" Helper functions for curation of KPI Detection dataset."""
=======
>>>>>>> 50d464ba
import ast
import json
import logging
import os
import re
import numpy as np
import pandas as pd
from fuzzywuzzy import fuzz


_logger = logging.getLogger(__name__)

COLUMNS_TO_READ = [
    "company",
    "source_file",
    "source_page",
    "kpi_id",
    "year",
    "answer",
    "data_type",
    "relevant_paragraphs",
]

COL_ORDER = [
    "company",
    "source_file",
    "source_page",
    "kpi_id",
    "year",
    "answer",
    "data_type",
    "relevant_paragraphs",
    "annotator",
    "sector",
]


def aggregate_annots(annotation_folder: str) -> pd.DataFrame:
<<<<<<< HEAD
    """
    Aggregate Excel files containing annotations from a specified folder.
=======
    """Aggregates Excel files containing annotations from a specified folder.
>>>>>>> 50d464ba

    This function looks for Excel files with 'annotation' in their names,
    reads them, ensures required columns are present, and aggregates the data
    into a single DataFrame.

    Args:
        annotation_folder (str): Path to the folder containing the
        annotation Excel files.

    Returns:
        pd.DataFrame: A DataFrame containing the aggregated data from
        the annotation files. Returns an empty DataFrame
        if no valid files are found.

    """
    xlsxs = [
        f
        for f in os.listdir(annotation_folder)
        if f.endswith(".xlsx") and "annotation" in f
    ]
    dfs = []

    for f in xlsxs:
        fname = os.path.join(annotation_folder, f)
        try:
            df = pd.read_excel(fname, sheet_name="data_ex_in_xls")

            # Ensure required columns exist
            missing_columns = [col for col in COLUMNS_TO_READ if col not in df.columns]
            assert (
                not missing_columns
            ), f"{f} is missing required columns: {missing_columns}"

            # Handle 'sector'/'Sector' columns
            if "Sector" in df.columns:
                df.rename(columns={"Sector": "sector"}, inplace=True)
            columns_to_read = COLUMNS_TO_READ + (
                ["sector"] if "sector" in df.columns else []
            )

            # Add 'annotator' column if it doesn't exist
            if "annotator" not in df.columns:
                df["annotator"] = f
            columns_to_read += ["annotator"]

            # Append filtered DataFrame to list
            dfs.append(df[columns_to_read])

        except Exception as e:
            _logger.error(f"Error processing file {f}: {str(e)}")
            continue  # Skip to the next file if there's an error

    # Log information about the aggregation process
    if dfs:
        _logger.info(f"Aggregating {len(dfs)} files.")
        return pd.concat(dfs) if len(dfs) > 1 else dfs[0]

    _logger.warning(
        f"No valid annotation files found in {annotation_folder}. "
        "Make sure the names have 'annotation' in the file names."
    )
    return pd.DataFrame()  # Return empty DataFrame if no files are processed


def load_kpi_mapping(kpi_mapping_file: str) -> tuple:
    """Load the KPI mapping from a CSV file.

    This function reads the KPI mapping file and extracts mappings of KPI IDs to questions,
    identifies which KPIs should have their year added, and categorizes the KPIs.

    Args:
        kpi_mapping_file (str): Path to the KPI mapping CSV file.

    Returns:
        tuple: A tuple containing:
            - KPI_MAPPING (dict): A dictionary mapping KPI IDs to questions.
            - KPI_CATEGORY (dict): A dictionary mapping KPI IDs to their respective categories.
            - ADD_YEAR (list): A list of KPI IDs that should have their year added.

    """
    try:
        df = pd.read_csv(kpi_mapping_file)
        _kpi_mapping = {str(i[0]): i[1] for i in df[["kpi_id", "question"]].values}
        kpi_mapping = {float(key): value for key, value in _kpi_mapping.items()}

        # Which questions should have the year added
        add_year = df[df["add_year"]].kpi_id.tolist()

        # Category where the answer to the question should originate from
<<<<<<< HEAD
        kpi_category = {i[0]: [j.strip() for j in i[1].split(", ")] for i in df[["kpi_id", "kpi_category"]].values}
=======
        KPI_CATEGORY = {
            i[0]: [j.strip() for j in i[1].split(", ")]
            for i in df[["kpi_id", "kpi_category"]].values
        }
>>>>>>> 50d464ba

        _logger.info("KPI mapping loaded successfully.")

    except Exception as e:
        _logger.error(f"Error loading KPI mapping file: {e}")
<<<<<<< HEAD
        kpi_mapping = {}
        kpi_category = {}
        add_year = []
    
    return kpi_mapping, kpi_category, add_year


def clean_annotation(df: pd.DataFrame, kpi_mapping_file: str, exclude: list[str] = None) -> pd.DataFrame:
    """
    Clean the given DataFrame and saves the cleaned data to a specified path.
=======
        KPI_MAPPING = {}
        KPI_CATEGORY = {}
        ADD_YEAR = []

    return KPI_MAPPING, KPI_CATEGORY, ADD_YEAR


def clean_annotation(
    df: pd.DataFrame, kpi_mapping_file: str, exclude: list[str] = ["CEZ"]
) -> pd.DataFrame:
    """Cleans the given DataFrame and saves the cleaned data to a specified path.
>>>>>>> 50d464ba

    The cleaning process involves:
        1. Dropping all rows with NaN values.
        2. Dropping rows with NaN values in specified columns.
        3. Removing specified companies.
        4. Cleaning the 'source_file' column.
        5. Cleaning the 'data_type' column.
        6. Cleaning the 'source_page' column.
        7. Removing examples with incorrect (kpi, data_type) pairs.

    Args:
        df (pd.DataFrame): The DataFrame to clean.
        kpi_mapping_file (str): Path to the KPI mapping CSV file.
        exclude (list[str], optional): List of companies to exclude from the DataFrame. Defaults to ["CEZ"].

    Returns:
        pd.DataFrame: The cleaned DataFrame.

    """

    if exclude is None:
        exclude = ["CEZ"]
    
    # Drop all rows with NaN values
    df = df.dropna(axis=0, how="all").reset_index(drop=True)

    # Drop rows with NaN for specific columns
    df = df.dropna(
        axis=0,
        how="any",
        subset=["company", "source_file", "source_page", "kpi_id", "year"],
    ).reset_index(drop=True)

    # Remove specified companies
    if exclude:
        df = df[~df.company.isin(exclude)]

    # Clean 'source_file' column
    def get_pdf_name_right(f: str) -> str:
        if not f.endswith(".pdf"):
            if f.endswith(",pdf"):
                filename = f.split(",pdf")[0].strip() + ".pdf"
            else:
                filename = f.strip() + ".pdf"
        else:
            filename = f.split(".pdf")[0].strip() + ".pdf"

        return filename

    df["source_file"] = df["source_file"].apply(get_pdf_name_right)

    # Clean 'data_type' column
    df["data_type"] = df["data_type"].apply(str.strip)

    # Clean 'source_page' column
    def clean_page(sp: str):
        if sp[0] != "[" or sp[-1] != "]":
            return None
        else:
            return [str(int(i)) for i in sp[1:-1].split(",")]

    temp = df["source_page"].apply(clean_page)
    invalid_source_page = df["source_page"][temp.isna()].unique().tolist()
    if invalid_source_page:
        _logger.warning(
            "Has invalid source_page format: {} and {} such examples".format(
                invalid_source_page, len(invalid_source_page)
            )
        )

    df["source_page"] = temp
    df = df.dropna(axis=0, subset=["source_page"]).reset_index(drop=True)

    # Load KPI mapping
    _, kpi_category, _ = load_kpi_mapping(kpi_mapping_file)

    # Remove examples with incorrect (kpi, data_type) pairs
    def clean_id(r: pd.Series) -> bool:
        try:
            kpi_id = float(r["kpi_id"])
        except ValueError:
            kpi_id = r["kpi_id"]

        try:
            return r["data_type"] in kpi_category.get(kpi_id, [])
        except KeyError:
            return True

    correct_id_bool = df[["kpi_id", "data_type"]].apply(clean_id, axis=1)
    df = df[correct_id_bool].reset_index(drop=True)

    # Log the number of dropped examples
    diff = correct_id_bool.shape[0] - df.shape[0]
    if diff > 0:
        _logger.debug(
            "Dropped {} examples due to incorrect kpi-data_type pair".format(diff)
        )

    save_path = "aggregated_annotation.xlsx"
    # Save the cleaned DataFrame
    df.to_excel(save_path, index=False)
    _logger.info(
        "Aggregated annotation file is created and saved at location {}.".format(
            save_path
        )
    )

    return df


def read_agg(
    agg_annotation: str, annotation_folder: str, kpi_mapping_file: str
) -> pd.DataFrame:
    """Read the aggregated annotation CSV file. If it doesn't exist, create it from
    the specified annotation folder.

    Args:
        agg_annotation (str): Path to the aggregated annotation file.
        annotation_folder (str): Path to the folder containing the annotation files.
        kpi_mapping_file (str): Path to the KPI mapping CSV file.

    Returns:
        pd.DataFrame: The DataFrame containing aggregated annotation data.

    """
    if not os.path.exists(agg_annotation):
        _logger.info(
            "{} not available, will create it from the annotation folder.".format(
                agg_annotation
            )
        )
        df = aggregate_annots(
            annotation_folder
        )  # Assuming this function is defined elsewhere
        df = clean_annotation(df, kpi_mapping_file)
    else:
        _logger.info("{} found, loading the data.".format(agg_annotation))
        df = pd.read_excel(agg_annotation)

        # Ensure columns are ordered according to COL_ORDER (assuming COL_ORDER is defined)
        df = df[COL_ORDER]
        df["source_page"] = df["source_page"].apply(ast.literal_eval)

    return df


def clean_paragraph(r: pd.Series) -> list[str] | None:
    """Clean the relevant_paragraphs column.

    This function takes a string representation of relevant paragraphs, fixes any issues with
    brackets or parentheses, and splits the paragraphs into a list.

    Args:
        r (pd.Series): A pandas Series row containing the relevant paragraphs as a string.

    Returns:
        list[str] | None: A list of cleaned paragraphs or None if the input is not valid.

    """
    # Remove any starting or trailing white spaces
    strp = r.strip()

    # Attempt to fix issues with brackets and parentheses
    if strp[0] == "{" or strp[0] == "]":
        strp = "[" + strp[1:]
    elif strp[-1] == "}" or strp[-1] == "[":
        strp = strp[:-1] + "]"

    s = strp[0]
    e = strp[-1]

    if s != "[" or e != "]":
        _logger.warning("Input string is not a valid list format: {}".format(strp))
        return None  # Return None if unable to fix

    # Deal with multiple paragraphs
    strp = strp[2:-2]  # Remove the outer brackets
    first_type = list(re.finditer('", "', strp))
    second_type = list(re.finditer('","', strp))

    # Determine how to split the paragraphs based on the types found
    if not first_type and not second_type:
        return [strp]  # Return as a single paragraph

    temp = []
    start = 0

    if first_type and not second_type:
        for i in first_type:
            temp.append(strp[start : i.start()])
            start = i.start() + 4
        temp.append(strp[start:])
        return temp

    if not first_type and second_type:
        for i in second_type:
            temp.append(strp[start : i.start()])
            start = i.start() + 3
        temp.append(strp[start:])
        return temp

    # Handle a combination of both types
    track1, track2 = 0, 0
    while track1 < len(first_type) or track2 < len(second_type):
        if track1 == len(first_type):
            for i in second_type[track2:]:
                temp.append(strp[start : i.start()])
                start = i.start() + 3
                break

        if track2 == len(second_type):
            for i in first_type[track1:]:
                temp.append(strp[start : i.start()])
                start = i.start() + 4
                break

        if first_type[track1].start() < second_type[track2].start():
            temp.append(strp[start : first_type[track1].start()])
            start = first_type[track1].start() + 4
            track1 += 1
        else:
            temp.append(strp[start : second_type[track2].start()])
            start = second_type[track2].start() + 3
            track2 += 1

    return temp


def split_multi_paragraph(df: pd.DataFrame) -> pd.DataFrame:
    """Split DataFrame entries with multiple relevant paragraphs into separate rows.

    Args:
        df (pd.DataFrame): DataFrame containing relevant paragraphs.

    Returns:
        pd.DataFrame: A new DataFrame with split relevant paragraphs.

    """
    _logger.debug("Starting to split multi-paragraph entries.")

    # Selecting rows where "relevant_paragraphs" has exactly 1 paragraph
    df_single = df[
        df["relevant_paragraphs"].apply(len) == 1
    ].copy()  # Use .copy() to avoid modifying the slice
    df_single.loc[:, "source_page"] = df_single["source_page"].apply(lambda x: x[0])
    df_single.loc[:, "relevant_paragraphs"] = df_single["relevant_paragraphs"].apply(
        lambda x: x[0]
    )

    # Selecting rows where "relevant_paragraphs" has more than 1 paragraph
    df_multi = df[df["relevant_paragraphs"].apply(len) > 1].copy()

    # Create an empty list to store the new rows
    new_multi = []

    # Ensure col_order contains the necessary columns
    col_order = COL_ORDER + ["question"]  # Assuming COL_ORDER is defined
    df_multi = df_multi[col_order]

    # Iterate over the rows of df_multi
    for row in df_multi.itertuples():
        paragraph_count = len(
            row[3]
        )  # Number of paragraphs in the "relevant_paragraphs" column
        for i in range(paragraph_count):
            new_row = list(row[1:])  # Convert row to a list for modification
            new_row[2] = row[3][i]  # Set the relevant paragraph
            new_row[7] = row[8][i]  # Set the source page
            new_multi.append(new_row)

    # Convert the new_multi list to a DataFrame with the same columns as df_multi
    df_multi = pd.DataFrame(new_multi, columns=df_multi.columns)

    # Concatenate df_single and df_multi and reset the index
    df = pd.concat([df_single, df_multi], axis=0).reset_index(drop=True)

    _logger.debug("Completed splitting multi-paragraph entries.")
    return df


def clean(df: pd.DataFrame, kpi_mapping_file: str) -> pd.DataFrame:
    """Clean the DataFrame by mapping KPI IDs to questions, dropping invalid entries,
    and formatting relevant paragraphs.

    Args:
        df (pd.DataFrame): The DataFrame to clean.
        kpi_mapping_file (str): Path to the KPI mapping CSV file.

    Returns:
        pd.DataFrame: The cleaned DataFrame.

    """
    _logger.debug("Starting to clean the DataFrame.")

    KPI_MAPPING, KPI_CATEGORY, ADD_YEAR = load_kpi_mapping(kpi_mapping_file)

    def map_kpi(r: pd.Series) -> str | None:
        """Map KPI ID to question."""
        try:
            question = KPI_MAPPING[float(r["kpi_id"])]
        except (KeyError, ValueError):
            question = None

        if question:
            try:
                year = int(float(r["year"]))
            except ValueError:
                year = r["year"]
            if float(r["kpi_id"]) in ADD_YEAR:
                front = question.split("?")[0]
                question = f"{front} in year {year}?"
        return question

    df["question"] = df[["kpi_id", "year"]].apply(map_kpi, axis=1)
    df = df.dropna(subset=["question"]).reset_index(drop=True)
    df = df[~df["relevant_paragraphs"].isna()]
    df = df[~df["answer"].isna()]

    # Clean answer format
    df["answer"] = df["answer"].apply(lambda x: " ".join(str(x).split("\n")).strip())

    # Clean relevant paragraphs
    df["relevant_paragraphs"] = df["relevant_paragraphs"].apply(clean_paragraph)
    df = df.dropna(subset=["relevant_paragraphs"]).reset_index(drop=True)

    df = split_multi_paragraph(df)

    _logger.debug("DataFrame cleaning completed.")
    return df


def clean_text(text: str) -> str:
    """Clean the input text by removing unusual quotes, excessive whitespace,
    special characters, and converting to lowercase.

    Args:
        text (str): The text to be cleaned.

    Returns:
        str: The cleaned text.

    """
    _logger.debug("Cleaning text.")

    # Substitute unusual quotes at the start and end of the string
    text = re.sub(r"(?<=\[)“", '"', text)
    text = re.sub(r"”(?=\])", '"', text)
    text = re.sub(r"“|”", "", text)
    text = re.sub(r"\n", " ", text)
    text = re.sub(r"[\x00-\x08\x0b\x0c\x0e-\x1f\x7f-\xff]", "", text)
    text = re.sub(r"\s{2,}", " ", text)

    # Replace special regex characters
    special_regex_char = [
        "(",
        ")",
        "^",
        "+",
        "*",
        "$",
        "|",
        "\\",
        "?",
        "[",
        "]",
        "{",
        "}",
    ]
    text = "".join(["" if c in special_regex_char else c for c in text])

    text = text.lower()

    # Remove consecutive dots
    consecutive_dots = re.compile(r"\.{2,}")
    text = consecutive_dots.sub("", text)

    _logger.debug("Text cleaning completed.")
    return text


def find_answer_start(answer: str, par: str) -> list[int]:
    """Find the starting indices of the answer in the provided paragraph.

    Args:
        answer (str): The answer to search for.
        par (str): The paragraph in which to search for the answer.

    Returns:
        list[int]: A list of starting indices where the answer is found in the paragraph.

    """
    _logger.debug("Finding answer start indices.")

    answer = "".join(["\." if c == "." else c for c in answer])

    # Avoid matching numeric values like '0' to '2016'
    if answer.isnumeric():
        pat1 = f"[^0-9]{answer}"
        pat2 = f"{answer}[^0-9]"
        matches1 = re.finditer(pat1, par)
        matches2 = re.finditer(pat2, par)
        ans_start_1 = [i.start() + 1 for i in matches1]
        ans_start_2 = [i.start() for i in matches2]
        ans_start = list(set(ans_start_1 + ans_start_2))
    else:
        pat = answer
        matches = re.finditer(pat, par)
        ans_start = [i.start() for i in matches]

    _logger.debug(f"Found starting indices: {ans_start}")
    return ans_start


def find_closest_paragraph(
    pars: list[str], clean_rel_par: str, clean_answer: str
) -> str:
    """Find the closest matching paragraph to the annotated relevant paragraph.

    If the exact paragraph match is not found, use fuzzy matching to find the closest
    paragraph that contains the answer.

    Args:
        pars (list[str]): A list of paragraphs to search within.
        clean_rel_par (str): Annotated clean relevant paragraph.
        clean_answer (str): The clean answer to search for.

    Returns:
        str: The closest full paragraph or the original annotated relevant paragraph if no better match is found.

    """
    _logger.info("Finding closest paragraph.")

    clean_pars = [clean_text(p) for p in pars]
    found = False

    # Try to find an exact match with the annotated relevant paragraph
    for p in clean_pars:
        sentence_start = find_answer_start(clean_rel_par, p)
        if len(sentence_start) != 0:
            clean_rel_par = p
            found = True
            _logger.info("Exact match found for relevant paragraph.")
            break

    # If no exact match, use fuzzy matching to find the closest paragraph
    if not found:
        _logger.info("Exact match not found, performing fuzzy matching.")
        scores = [fuzz.partial_ratio(p, clean_rel_par) for p in clean_pars]
        max_par = clean_pars[np.argmax(scores)]
        ans_start = find_answer_start(clean_answer, max_par)

        if len(ans_start) != 0:
            _logger.info(
                "Closest paragraph with the answer found using fuzzy matching."
            )
            clean_rel_par = max_par

    return clean_rel_par


def return_full_paragraph(
    r: pd.Series, json_dict: dict[str, dict[str, list[str]]]
) -> tuple[str, str, list[int]]:
    """Find the closest full paragraph to the annotated relevant paragraph using the parsed JSON dictionary.

    If the full paragraph cannot be found, return the annotated relevant paragraph instead.

    Args:
        r (pd.Series): A pandas row containing the relevant data including 'answer', 'relevant_paragraphs', 'source_file', and 'source_page'.
        json_dict (dict): A dictionary containing extracted paragraphs for each PDF file in the format:
                          {pdf_name: {page_number: list_of_paragraphs}}

    Returns:
        tuple:
            clean_rel_par (str): The closest or annotated relevant paragraph.
            clean_answer (str): The cleaned answer text.
            ans_start (list[int]): A list of starting indices of the answer in the paragraph.

    """
    # _logger.debug(f"Returning full paragraph for file {r['source_file']} on page {r['source_page']}.")

    clean_answer = clean_text(r["answer"])
    clean_rel_par = clean_text(r["relevant_paragraphs"])

    # Check if the JSON for the source file is available
    if r["source_file"] not in json_dict:
        # _logger.warning(f"{r['source_file']} JSON file not found. Using annotated relevant text.")
        # _logger.debug(f"{r['source_file']} JSON file not found. Using annotated relevant text.")
        pass
    else:
        d = json_dict[r["source_file"]]

        # Get paragraphs from the JSON dictionary for the corresponding page (PDF pages start from 1, but JSON starts from 0)
        page_number = str(int(r["source_page"]) - 1)
        pars = d.get(page_number, [])

        if len(pars) == 0:
            # _logger.warning(f"{r['source_file']} has no paragraphs on page {r['source_page']}. Using annotated relevant text.")
            # _logger.debug(f"{r['source_file']} has no paragraphs on page {r['source_page']}. Using annotated relevant text.")
            pass
        else:
            # Try to find the closest paragraph to the annotated relevant paragraph
            clean_rel_par = find_closest_paragraph(pars, clean_rel_par, clean_answer)

    # Find starting indices of the answer in the paragraph
    ans_start = find_answer_start(clean_answer, clean_rel_par)

    # Handle cases where the answer starts at index 0 (potential bug in FARM model)
    if 0 in ans_start:
        clean_rel_par = " " + clean_rel_par  # Add space to avoid index 0 issue
        ans_start = [i + 1 for i in ans_start]
        _logger.debug("Adjusted answer start indices.")

    return clean_rel_par, clean_answer, ans_start


def find_extra_answerable(
    df: pd.DataFrame, json_dict: dict[str, dict[str, list[str]]]
) -> pd.DataFrame:
    """Find extra answerable samples by searching for paragraphs in pages other than the annotated one.

    Args:
        df (pd.DataFrame): The original dataframe containing the annotated data.
        json_dict (dict): A dictionary where keys are PDF file names and values are dictionaries that map page numbers
                          (as strings) to lists of paragraphs.

    Returns:
        pd.DataFrame: A dataframe containing additional answerable samples with new paragraphs from other pages.

    """
    _logger.info("Finding extra answerable samples in the dataset.")

    new_positive = []

    for t in df.itertuples():
        pdf_name = t[2]
        page = str(int(t[3]) - 1)  # Convert page to zero-indexed
        clean_answer = clean_text(t[6])
        kpi_id = t[4]

        # Skip if the PDF is not in the JSON dictionary
        if pdf_name not in json_dict.keys():
            continue

        # Skip certain KPI IDs (year questions, company-related)
        if float(kpi_id) in [0, 1, 9, 11]:
            continue

        # Iterate over all pages of the PDF
        for p in json_dict[pdf_name].keys():
            if p == page:  # Skip the current page
                continue

            pars = json_dict[pdf_name][p]

            if len(pars) == 0:
                continue

            # Search for answers in the paragraphs
            for par in pars:
                clean_rel_par = clean_text(par)
                ans_start = find_answer_start(clean_answer, clean_rel_par)

                # Handle FARM bug where answer starts at index 0
                if 0 in ans_start:
                    clean_rel_par = " " + clean_rel_par
                    ans_start = [i + 1 for i in ans_start]

                if len(ans_start) != 0:
                    # Create a new example
                    example = [
                        t[1],
                        t[2],
                        p,
                        kpi_id,
                        t[5],
                        clean_answer,
                        t[7],
                        clean_rel_par,
                        "1QBit",
                        t[10],
                        t[11],
                        ans_start,
                    ]
                    new_positive.append(example)

    new_positive_df = pd.DataFrame(new_positive, columns=df.columns)

    _logger.info(f"Found {len(new_positive_df)} extra answerable samples.")
    return new_positive_df


def create_answerable(
    df: pd.DataFrame,
    json_dict: dict[str, dict[str, list[str]]],
    find_new_answerable: bool,
) -> pd.DataFrame:
    """Create answerable samples by finding full paragraphs and optionally searching for additional answerable samples.

    Args:
        df (pd.DataFrame): The original dataframe containing the annotated data.
        json_dict (dict): A dictionary where keys are PDF file names and values are dictionaries that map page numbers
                          (as strings) to lists of paragraphs.
        find_new_answerable (bool): A boolean flag to indicate whether to find additional answerable samples.

    Returns:
        pd.DataFrame: A dataframe with answerable samples, including both original and optionally new answerable samples.

    """
    # Apply return_full_paragraph to find closest full paragraphs
    results = df.apply(return_full_paragraph, axis=1, json_dict=json_dict)

    # Update the dataframe with new relevant paragraphs, answers, and answer start positions
    temp = pd.DataFrame(results.tolist())
    df["relevant_paragraphs"] = temp[0]
    df["answer"] = temp[1]
    df["answer_start"] = temp[2]

    # Drop rows where the answer is NaN
    df = df[~df["answer"].isna()]

    _logger.info(f"Processed {len(df)} rows for answerable samples.")

    # Find additional answerable samples if the flag is set
    if find_new_answerable:
        _logger.info("Finding additional answerable samples.")
        synthetic_pos = find_extra_answerable(df, json_dict)
    else:
        synthetic_pos = pd.DataFrame([])

    # Concatenate original and synthetic answerable samples
    """pos_df = pd.concat([df, synthetic_pos]).drop_duplicates(
        subset=["answer", "relevant_paragraphs", "question"]).reset_index(
            drop=True)"""

    # Drop columns that are entirely NA from both DataFrames before concatenation
    df_filtered = df.dropna(axis=1, how="all")
    synthetic_pos_filtered = synthetic_pos.dropna(axis=1, how="all")

    # Concatenate and drop duplicates based on specific columns
    pos_df = (
        pd.concat([df_filtered, synthetic_pos_filtered])
        .drop_duplicates(subset=["answer", "relevant_paragraphs", "question"])
        .reset_index(drop=True)
    )

    # Filter out rows where answer_start is empty
    pos_df = pos_df[pos_df["answer_start"].apply(len) != 0].reset_index(drop=True)

    # Rename the relevant_paragraphs column to paragraph
    pos_df.rename({"relevant_paragraphs": "paragraph"}, axis=1, inplace=True)

    # Select relevant columns for the final dataframe
    pos_df = pos_df[["source_file", "paragraph", "question", "answer", "answer_start"]]

    _logger.info(f"Created {len(pos_df)} final answerable samples.")

    return pos_df


def filter_relevant_examples(
    annotation_df: pd.DataFrame, relevant_df: pd.DataFrame
) -> pd.DataFrame:
    """Filters relevant examples from the relevant dataframe that are mentioned in the annotation files.
    For each source PDF, it excludes examples whose pages and questions are already annotated in the annotation file.

    Args:
        annotation_df (pd.DataFrame): DataFrame containing all annotations merged into a single DataFrame.
        relevant_df (pd.DataFrame): DataFrame of relevant examples identified by the relevance detector model.

    Returns:
        pd.DataFrame: A subset of `relevant_df` considered as negative examples (examples not in the annotation file).

    """
    _logger.debug("Filtering relevant examples based on annotations.")

    # Get the list of PDFs mentioned in the relevant DataFrame
    target_pdfs = list(relevant_df["pdf_name"].unique())

    neg_examples_df_list = []

    formatted_relevant_df = relevant_df[relevant_df["paragraph_relevance_flag"] == 1]

    relevant_df = formatted_relevant_df.merge(
        annotation_df[["kpi_id", "relevant_paragraph", "answer"]],
        left_on=["kpi_id", "paragraph"],
        right_on=["kpi_id", "relevant_paragraph"],
        how="inner",
    )

    # Drop the 'relevant_paragraph' column as it's no longer needed
    relevant_df = relevant_df.drop(columns=["relevant_paragraph"])

    for pdf_file in target_pdfs:
        # Filter annotations for the current PDF
        annotation_for_pdf = annotation_df[annotation_df["source_file"] == pdf_file]

        if len(annotation_for_pdf) == 0:
            _logger.debug(f"No annotations found for {pdf_file}. Skipping this PDF.")
            continue

        # Get unique pages in the annotation file
        pages = list(annotation_for_pdf["source_page"].unique())

        # Filter relevant examples for the current PDF
        neg_examples_df = relevant_df[relevant_df["pdf_name"] == pdf_file]

        # Get lists of questions and answers from annotations for this PDF
        questions = annotation_for_pdf["question"].tolist()
        answers = annotation_for_pdf["answer"].astype(str).tolist()

        # Ensure that negative examples do not contain the answer of any annotated question
        for q, a in zip(questions, answers):
            neg_examples_df = neg_examples_df[
                ~(
                    (neg_examples_df["question"] == q)
                    & (neg_examples_df["answer"].map(lambda x: clean_text(a) in x))
                )
            ]

        neg_examples_df_list.append(neg_examples_df)

    # Concatenate the list of negative examples DataFrames
    merged_neg_examples_df = pd.concat(neg_examples_df_list, ignore_index=True)

    _logger.info(f"Filtered {len(merged_neg_examples_df)} negative examples.")

    return merged_neg_examples_df


def create_unanswerable(
    annotation_df: pd.DataFrame, relevant_text_path: str
) -> pd.DataFrame:
    """Creates unanswerable examples by generating negative samples from pairs of KPI questions and paragraphs
    that are classified as relevant by the relevance detector but are not present in the annotation files.

    Args:
        annotation_df (pd.DataFrame): An aggregated DataFrame containing all annotations.
        relevant_text_path (str): Path to the file containing the relevant text DataFrame (in Excel format).

    Returns:
        pd.DataFrame: A DataFrame of unanswerable examples in the same format as the SQuAD dataset.

    """
    _logger.debug("Creating unanswerable examples from relevant and annotation data.")

    # Load relevant examples from the Excel file
    relevant_df = pd.read_excel(relevant_text_path)

    # Ensure that the necessary columns are present in the relevant DataFrame
    required_columns = [
        "page",
        "pdf_name",
        "unique_paragraph_id",
        "paragraph",
        "kpi_id",
        "question",
        "paragraph_relevance_flag",
        "paragraph_relevance_score(for_label=1)",
    ]
    assert all(
        [col in relevant_df.columns for col in required_columns]
    ), "The relevant DataFrame is missing one or more required columns."

    # Select only the relevant columns in the expected order
    relevant_df = relevant_df[required_columns]

    # Clean the paragraphs for consistency
    relevant_df["paragraph"] = relevant_df["paragraph"].apply(clean_text)

    # Filter out relevant examples that are annotated (i.e., not unanswerable)
    neg_df = filter_relevant_examples(annotation_df, relevant_df)

    # Rename "pdf_name" to "source_file" for consistency with other datasets
    neg_df.rename({"pdf_name": "source_file"}, axis=1, inplace=True)

    # Assign empty answers and empty answer start lists for unanswerable examples
    neg_df["answer_start"] = [[]] * neg_df.shape[0]
    neg_df["answer"] = ""

    # Remove any duplicate examples based on answer, paragraph, and question
    neg_df = neg_df.drop_duplicates(
        subset=["answer", "paragraph", "question"]
    ).reset_index(drop=True)

    # Select the relevant columns for the final DataFrame
    neg_df = neg_df[["source_file", "paragraph", "question", "answer", "answer_start"]]

    _logger.info(f"Created {len(neg_df)} unanswerable examples.")

    return neg_df


def curate(
    annotation_folder: str,
    agg_annotation: str,
    extracted_text_json_folder: str,
    kpi_mapping_file: str,
    relevance_file_path: str,
    val_ratio: float,
    find_new_answerable_flag: bool = True,
    create_unanswerable_flag: bool = True,
) -> tuple[pd.DataFrame, pd.DataFrame]:
    """Curates the dataset by combining answerable and unanswerable examples for training and validation.
    The function processes annotated data and relevant text, extracting answerable/unanswerable examples,
    and splits the final dataset into training and validation sets.

    Args:
        annotation_folder (str): Path to the folder containing annotation files.
        agg_annotation (str): Path to the aggregated annotation file.
        extracted_text_json_folder (str): Path to the folder containing extracted text JSONs.
        kpi_mapping_file (str): Path to the KPI mapping file.
        relevance_file_path (str): Path to the relevant text data file (Excel format).
        val_ratio (float): Ratio of data to be used for validation (between 0 and 1).
        find_new_answerable_flag (bool, optional): Flag to determine whether to find additional answerable examples. Defaults to True.
        create_unanswerable_flag (bool, optional): Flag to determine whether to create unanswerable examples. Defaults to True.

    Returns:
        tuple[pd.DataFrame, pd.DataFrame]: A tuple containing the training DataFrame and validation DataFrame.

    """
    # Read and clean the aggregated annotation data
    df = read_agg(agg_annotation, annotation_folder, kpi_mapping_file)
    df = df[df["data_type"] == "TEXT"]
    df = clean(df, kpi_mapping_file)

    _logger.debug("Aggregated annotation data has been cleaned and filtered.")

    # Get all available JSON files from the extraction phase
    all_json = [
        i for i in os.listdir(extracted_text_json_folder) if i.endswith(".json")
    ]
    json_dict = {}

    _logger.info(f"Loading extracted text JSONs from {extracted_text_json_folder}.")

    for f in all_json:
        name = f.split(".json")[0]
        with open(os.path.join(extracted_text_json_folder, f), "r") as fi:
            d = json.load(fi)
        json_dict[name + ".pdf"] = d

    _logger.info(f"Loaded {len(json_dict)} JSON files.")

    # Create answerable examples
    _logger.info("Creating answerable examples.")
    answerable_df = create_answerable(df, json_dict, find_new_answerable_flag)

    # Optionally create unanswerable examples
    if create_unanswerable_flag:
        _logger.info("Creating unanswerable examples.")
        unanswerable_df = create_unanswerable(df, relevance_file_path)
        # Concatenate answerable and unanswerable data
        all_df = (
            pd.concat([answerable_df, unanswerable_df])
            .drop_duplicates(subset=["answer", "paragraph", "question"])
            .reset_index(drop=True)
        )

        _logger.info(f"Combined {len(all_df)} answerable and unanswerable examples.")
    else:
        all_df = answerable_df
        _logger.info(f"Using only answerable examples: {len(all_df)} examples.")

    # Split the data into training and validation sets based on the provided ratio
    _logger.info(
        f"Splitting data into training and validation sets with validation ratio {val_ratio}."
    )

    # Set a seed for reproducibility
    seed = 42
    all_df = all_df.sample(frac=1).reset_index(drop=True)

    train_df = all_df.sample(frac=1 - val_ratio, random_state=seed)
    val_df = all_df.drop(train_df.index)

    # Reset index for both dataframes
    train_df.reset_index(drop=True, inplace=True)
    val_df.reset_index(drop=True, inplace=True)

    _logger.info(
        f"Training set size: {len(train_df)}, Validation set size: {len(val_df)}."
    )

    return train_df, val_df<|MERGE_RESOLUTION|>--- conflicted
+++ resolved
@@ -1,7 +1,4 @@
-<<<<<<< HEAD
 """ Helper functions for curation of KPI Detection dataset."""
-=======
->>>>>>> 50d464ba
 import ast
 import json
 import logging
@@ -40,12 +37,8 @@
 
 
 def aggregate_annots(annotation_folder: str) -> pd.DataFrame:
-<<<<<<< HEAD
     """
     Aggregate Excel files containing annotations from a specified folder.
-=======
-    """Aggregates Excel files containing annotations from a specified folder.
->>>>>>> 50d464ba
 
     This function looks for Excel files with 'annotation' in their names,
     reads them, ensures required columns are present, and aggregates the data
@@ -135,20 +128,12 @@
         add_year = df[df["add_year"]].kpi_id.tolist()
 
         # Category where the answer to the question should originate from
-<<<<<<< HEAD
         kpi_category = {i[0]: [j.strip() for j in i[1].split(", ")] for i in df[["kpi_id", "kpi_category"]].values}
-=======
-        KPI_CATEGORY = {
-            i[0]: [j.strip() for j in i[1].split(", ")]
-            for i in df[["kpi_id", "kpi_category"]].values
-        }
->>>>>>> 50d464ba
 
         _logger.info("KPI mapping loaded successfully.")
 
     except Exception as e:
         _logger.error(f"Error loading KPI mapping file: {e}")
-<<<<<<< HEAD
         kpi_mapping = {}
         kpi_category = {}
         add_year = []
@@ -159,19 +144,6 @@
 def clean_annotation(df: pd.DataFrame, kpi_mapping_file: str, exclude: list[str] = None) -> pd.DataFrame:
     """
     Clean the given DataFrame and saves the cleaned data to a specified path.
-=======
-        KPI_MAPPING = {}
-        KPI_CATEGORY = {}
-        ADD_YEAR = []
-
-    return KPI_MAPPING, KPI_CATEGORY, ADD_YEAR
-
-
-def clean_annotation(
-    df: pd.DataFrame, kpi_mapping_file: str, exclude: list[str] = ["CEZ"]
-) -> pd.DataFrame:
-    """Cleans the given DataFrame and saves the cleaned data to a specified path.
->>>>>>> 50d464ba
 
     The cleaning process involves:
         1. Dropping all rows with NaN values.

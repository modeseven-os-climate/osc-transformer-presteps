--- conflicted
+++ resolved
@@ -144,16 +144,10 @@
     return kpi_mapping, kpi_category, add_year
 
 
-<<<<<<< HEAD
-def clean_annotation(df: pd.DataFrame, kpi_mapping_file: str, exclude= None) -> pd.DataFrame:
-    """
-    Clean the given DataFrame and saves the cleaned data to a specified path.
-=======
 def clean_annotation(
     df: pd.DataFrame, kpi_mapping_file: str, exclude: list[str] = None
 ) -> pd.DataFrame:
     """Clean the given DataFrame and saves the cleaned data to a specified path.
->>>>>>> 526a31b7
 
     The cleaning process involves:
         1. Dropping all rows with NaN values.
